library flutter_map_tappable_polyline;

import 'dart:math';
import 'package:latlong/latlong.dart';

import 'package:flutter/widgets.dart';
import 'package:flutter_map/flutter_map.dart';
import 'package:flutter_map/plugin_api.dart';

class TappablePolylineMapPlugin extends MapPlugin {
  @override
  bool supportsLayer(LayerOptions options) =>
      options is TappablePolylineLayerOptions;

  @override
  Widget createLayer(
      LayerOptions options, MapState mapState, Stream<Null> stream) {
    return TappablePolylineLayer(options, mapState, stream);
  }
}

/// The options allowing tappable polyline tweaks
class TappablePolylineLayerOptions extends PolylineLayerOptions {
  /// The list of [TaggedPolyline] which could be tapped
  @override
  final List<TaggedPolyline> polylines;

  /// The tolerated distance between pointer and user tap to trigger the [onTap] callback
  final double pointerDistanceTolerance;

  /// The callback to call when a polyline was hit by the tap
  Function onTap = (TaggedPolyline polyline) {};

<<<<<<< HEAD
  /// The callback to call when no polyline was hit
=======
  /// The callback to call when no polyline was hit by the tap
>>>>>>> 2022da3f
  Function onMiss = () {};

  /// The ability to render only polylines in current view bounds
  @override
  final bool polylineCulling;

  TappablePolylineLayerOptions(
      {this.polylines = const [],
      rebuild,
      this.onTap,
      this.onMiss,
      this.pointerDistanceTolerance = 15,
      this.polylineCulling = false})
      : super(rebuild: rebuild, polylineCulling: polylineCulling);
}

/// A polyline with a tag
class TaggedPolyline extends Polyline {
  /// The name of the polyline
  final String tag;

  TaggedPolyline(
      {points,
      strokeWidth = 1.0,
      color = const Color(0xFF00FF00),
      borderStrokeWidth = 0.0,
      borderColor = const Color(0xFFFFFF00),
      gradientColors,
      colorsStop,
      isDotted = false,
      this.tag})
      : super(
            points: points,
            strokeWidth: strokeWidth,
            color: color,
            borderStrokeWidth: borderStrokeWidth,
            borderColor: borderColor,
            gradientColors: gradientColors,
            colorsStop: colorsStop,
            isDotted: isDotted);
}

class TappablePolylineLayer extends StatelessWidget {
  /// The options allowing tappable polyline tweaks
  final TappablePolylineLayerOptions polylineOpts;

  /// The flutter_map [MapState]
  final MapState map;

  /// The Stream used by flutter_map to notify us when a redraw is required
  final Stream<Null> stream;

  TappablePolylineLayer(this.polylineOpts, this.map, this.stream);

  @override
  Widget build(BuildContext context) {
    return LayoutBuilder(
      builder: (BuildContext context, BoxConstraints bc) {
        final size = Size(bc.maxWidth, bc.maxHeight);
        return _build(context, size, polylineOpts.onTap, polylineOpts.onMiss);
      },
    );
  }

  Widget _build(
      BuildContext context, Size size, Function onTap, Function onMiss) {
    return StreamBuilder<void>(
      stream: stream, // a Stream<void> or null
      builder: (BuildContext context, _) {
        for (var polylineOpt in polylineOpts.polylines) {
          polylineOpt.offsets.clear();

          if (polylineOpts.polylineCulling &&
              !polylineOpt.boundingBox.isOverlapping(map.bounds)) {
            // Skip this polyline as it is not within the current map bounds (i.e not visible on screen)
            continue;
          }

          var i = 0;
          for (var point in polylineOpt.points) {
            var pos = map.project(point);
            pos = pos.multiplyBy(map.getZoomScale(map.zoom, map.zoom)) -
                map.getPixelOrigin();
            polylineOpt.offsets.add(Offset(pos.x.toDouble(), pos.y.toDouble()));
            if (i > 0 && i < polylineOpt.points.length) {
              polylineOpt.offsets
                  .add(Offset(pos.x.toDouble(), pos.y.toDouble()));
            }
            i++;
          }
        }

        return Container(
          child: GestureDetector(
              onDoubleTap: () {
<<<<<<< HEAD
                // For some strange reason i have to add this callback for the onDoubleTapDown callback to be called.
              },
              onDoubleTapDown: (TapDownDetails details) {
                _zoomMap(details, context);
              },
              onTapUp: (TapUpDetails details) {
                _forwardCallToMapOptions(details, context);
                _handlePolylineTap(details, onTap, onMiss);
=======
                map.move(map.center, map.zoom + 1);
              },
              onTapUp: (TapUpDetails details) {
                var hit = false;

                // Calculating taps in between points on the polyline. We
                // iterate over all the segments in the polyline to find any
                // matches with the tapped point within t he
                // pointerDistanceTolerance.
                polylineOpts.polylines.forEach((currentPolyline) {
                  for (var j = 0; j < currentPolyline.offsets.length - 1; j++) {
                    // We consider the points point1, point2 and tap points in a triangle
                    var point1 = currentPolyline.offsets[j];
                    var point2 = currentPolyline.offsets[j + 1];
                    var tap = details.localPosition;

                    // To determine if we have tapped in between two po ints, we
                    // calculate the length from the tapped point to the line
                    // created by point1, point2. If this distance is shorter
                    // than the specified threshold, we have detected a tap
                    // between two points.
                    //
                    // We start by calculating the length of all the sides using pythagoras.
                    var a = distance(point1, point2);
                    var b = distance(point1, tap);
                    var c = distance(point2, tap);

                    // To find the height when we only know the lengths of the sides, we can use Herons formula to get the Area.
                    var semiPerimeter = (a + b + c) / 2.0;
                    var triangleArea = sqrt(semiPerimeter *
                        (semiPerimeter - a) *
                        (semiPerimeter - b) *
                        (semiPerimeter - c));

                    // We can then finally calculate the length from the tapped point onto the line created by point1, point2.
                    // Area of triangles is half the area of a rectangle
                    // area = 1/2 base * height -> height = (2 * area) / base
                    var height = (2 * triangleArea) / a;

                    // We're not there yet - We need to satisfy the edge case
                    // where the perpendicular line from the tapped point onto
                    // the line created by point1, point2 (called point D) is
                    // outside of the segment point1, point2. We need
                    // to check if the length from D to the original segment
                    // (point1, point2) is less than the threshold.

                    var hypotenus = max(b, c);
                    var newTriangleBase =
                        sqrt((hypotenus * hypotenus) - (height * height));
                    var lengthDToOriginalSegment = newTriangleBase - a;

                    if (height < polylineOpts.pointerDistanceTolerance &&
                        lengthDToOriginalSegment <
                            polylineOpts.pointerDistanceTolerance) {
                      onTap(currentPolyline);
                      hit = true;
                      return;
                    }
                  }
                });

                if (!hit) {
                  onMiss();
                }
>>>>>>> 2022da3f
              },
              child: Stack(
                children: [
                  for (final polylineOpt in polylineOpts.polylines)
                    CustomPaint(
                      painter: PolylinePainter(polylineOpt),
                      size: size,
                    ),
                ],
              )),
        );
      },
    );
  }

  void _zoomMap(TapDownDetails details, BuildContext context) {
    var newCenter = _offsetToLatLng(
        details.localPosition, context.size.width, context.size.height);
    map.move(newCenter, map.zoom + 0.5);
  }

  void _handlePolylineTap(
      TapUpDetails details, Function onTap, Function onMiss) {
    var hit = false;

    // We might hit close to multiple polylines. We will therefore keep a reference to these in this map.
    Map<double, TaggedPolyline> candidates = {};

    // Calculating taps in between points on the polyline. We
    // iterate over all the segments in the polyline to find any
    // matches with the tapped point within the
    // pointerDistanceTolerance.
    for (Polyline currentPolyline in polylineOpts.polylines) {
      for (var j = 0; j < currentPolyline.offsets.length - 1; j++) {
        // We consider the points point1, point2 and tap points in a triangle
        var point1 = currentPolyline.offsets[j];
        var point2 = currentPolyline.offsets[j + 1];
        var tap = details.localPosition;

        // To determine if we have tapped in between two po ints, we
        // calculate the length from the tapped point to the line
        // created by point1, point2. If this distance is shorter
        // than the specified threshold, we have detected a tap
        // between two points.
        //
        // We start by calculating the length of all the sides using pythagoras.
        var a = _distance(point1, point2);
        var b = _distance(point1, tap);
        var c = _distance(point2, tap);

        // To find the height when we only know the lengths of the sides, we can use Herons formula to get the Area.
        var semiPerimeter = (a + b + c) / 2.0;
        var triangleArea = sqrt(semiPerimeter *
            (semiPerimeter - a) *
            (semiPerimeter - b) *
            (semiPerimeter - c));

        // We can then finally calculate the length from the tapped point onto the line created by point1, point2.
        // Area of triangles is half the area of a rectangle
        // area = 1/2 base * height -> height = (2 * area) / base
        var height = (2 * triangleArea) / a;

        // We're not there yet - We need to satisfy the edge case
        // where the perpendicular line from the tapped point onto
        // the line created by point1, point2 (called point D) is
        // outside of the segment point1, point2. We need
        // to check if the length from D to the original segment
        // (point1, point2) is less than the threshold.

        var hypotenus = max(b, c);
        var newTriangleBase = sqrt((hypotenus * hypotenus) - (height * height));
        var lengthDToOriginalSegment = newTriangleBase - a;

        if (height < polylineOpts.pointerDistanceTolerance &&
            lengthDToOriginalSegment < polylineOpts.pointerDistanceTolerance) {
          var minimum = min(height, lengthDToOriginalSegment);
          candidates[minimum] = currentPolyline;

          hit = true;
        }
      }
    }

    if (hit) {
      // We look up in the map of distances to the tap, and choose the shortest one.
      var closestToTapKey = candidates.keys.reduce(min);
      onTap(candidates[closestToTapKey]);
    } else {
      onMiss();
    }
  }

  void _forwardCallToMapOptions(TapUpDetails details, BuildContext context) {
    var latlng = _offsetToLatLng(
        details.localPosition, context.size.width, context.size.height);

    // Forward the onTap call to map.options so that we won't break onTap
    if (map.options.onTap != null) map.options.onTap(latlng);
  }

  LatLng _offsetToLatLng(Offset offset, double width, double height) {
    var localPoint = CustomPoint(offset.dx, offset.dy);
    var localPointCenterDistance =
        CustomPoint((width / 2) - localPoint.x, (height / 2) - localPoint.y);
    var mapCenter = map.project(map.center);
    var point = mapCenter - localPointCenterDistance;
    return map.unproject(point);
  }

  double _distance(Offset point1, Offset point2) {
    var distancex = (point1.dx - point2.dx).abs();
    var distancey = (point1.dy - point2.dy).abs();

    var distance = sqrt((distancex * distancex) + (distancey * distancey));

    return distance;
  }
}<|MERGE_RESOLUTION|>--- conflicted
+++ resolved
@@ -31,11 +31,7 @@
   /// The callback to call when a polyline was hit by the tap
   Function onTap = (TaggedPolyline polyline) {};
 
-<<<<<<< HEAD
   /// The callback to call when no polyline was hit
-=======
-  /// The callback to call when no polyline was hit by the tap
->>>>>>> 2022da3f
   Function onMiss = () {};
 
   /// The ability to render only polylines in current view bounds
@@ -131,7 +127,6 @@
         return Container(
           child: GestureDetector(
               onDoubleTap: () {
-<<<<<<< HEAD
                 // For some strange reason i have to add this callback for the onDoubleTapDown callback to be called.
               },
               onDoubleTapDown: (TapDownDetails details) {
@@ -140,72 +135,6 @@
               onTapUp: (TapUpDetails details) {
                 _forwardCallToMapOptions(details, context);
                 _handlePolylineTap(details, onTap, onMiss);
-=======
-                map.move(map.center, map.zoom + 1);
-              },
-              onTapUp: (TapUpDetails details) {
-                var hit = false;
-
-                // Calculating taps in between points on the polyline. We
-                // iterate over all the segments in the polyline to find any
-                // matches with the tapped point within t he
-                // pointerDistanceTolerance.
-                polylineOpts.polylines.forEach((currentPolyline) {
-                  for (var j = 0; j < currentPolyline.offsets.length - 1; j++) {
-                    // We consider the points point1, point2 and tap points in a triangle
-                    var point1 = currentPolyline.offsets[j];
-                    var point2 = currentPolyline.offsets[j + 1];
-                    var tap = details.localPosition;
-
-                    // To determine if we have tapped in between two po ints, we
-                    // calculate the length from the tapped point to the line
-                    // created by point1, point2. If this distance is shorter
-                    // than the specified threshold, we have detected a tap
-                    // between two points.
-                    //
-                    // We start by calculating the length of all the sides using pythagoras.
-                    var a = distance(point1, point2);
-                    var b = distance(point1, tap);
-                    var c = distance(point2, tap);
-
-                    // To find the height when we only know the lengths of the sides, we can use Herons formula to get the Area.
-                    var semiPerimeter = (a + b + c) / 2.0;
-                    var triangleArea = sqrt(semiPerimeter *
-                        (semiPerimeter - a) *
-                        (semiPerimeter - b) *
-                        (semiPerimeter - c));
-
-                    // We can then finally calculate the length from the tapped point onto the line created by point1, point2.
-                    // Area of triangles is half the area of a rectangle
-                    // area = 1/2 base * height -> height = (2 * area) / base
-                    var height = (2 * triangleArea) / a;
-
-                    // We're not there yet - We need to satisfy the edge case
-                    // where the perpendicular line from the tapped point onto
-                    // the line created by point1, point2 (called point D) is
-                    // outside of the segment point1, point2. We need
-                    // to check if the length from D to the original segment
-                    // (point1, point2) is less than the threshold.
-
-                    var hypotenus = max(b, c);
-                    var newTriangleBase =
-                        sqrt((hypotenus * hypotenus) - (height * height));
-                    var lengthDToOriginalSegment = newTriangleBase - a;
-
-                    if (height < polylineOpts.pointerDistanceTolerance &&
-                        lengthDToOriginalSegment <
-                            polylineOpts.pointerDistanceTolerance) {
-                      onTap(currentPolyline);
-                      hit = true;
-                      return;
-                    }
-                  }
-                });
-
-                if (!hit) {
-                  onMiss();
-                }
->>>>>>> 2022da3f
               },
               child: Stack(
                 children: [
